--- conflicted
+++ resolved
@@ -283,13 +283,10 @@
 	from := contract.caller.Address()
 	t1 := time.Now()
 
-<<<<<<< HEAD
-=======
 	if exit := evm.StateDB.HasRecord(TxHash); exit {
 		return nil, ErrTxhashAlreadyInput
 	}
 
->>>>>>> 3d5be241
 	tewaka := NewTeWakaImpl()
 	err = tewaka.Load(evm.StateDB, TeWaKaAddress)
 	if err != nil {
